#
# wekaapi module
#
# Python implementation of the Weka JSON RPC API.
#
# Author: Vince Fleming, vince@weka.io
#

from __future__ import division, absolute_import, print_function, unicode_literals

try:
    from future_builtins import *
except ImportError:
    pass

import sys
import os
import json
import time
import uuid
import socket
import ssl
import traceback
from threading import Lock

import urllib3

try:
    import http.client

    httpclient = http.client
except ImportError:
    import httplib

    httpclient = httplib

try:
    from urllib.parse import urlencode, urljoin, urlparse
except ImportError:
    from urlparse import urljoin, urlparse

from logging import debug, info, warning, error, critical, getLogger, DEBUG, StreamHandler, Formatter

log = getLogger(__name__)


class HttpException(Exception):
    def __init__(self, error_code, error_msg):
        self.code = error_code
        self.message = error_msg


# class JsonRpcException(Exception):
#    def __init__(self, json_error):
#        self.orig_json = json_error
#        self.code = json_error['code']
#        self.message = json_error['message']
#        self.data = json_error.get('data', None)

# pool_manager = urllib3.PoolManager(num_pools=100) # new

class WekaApiIOStopped(Exception):
    def __init__(self, message):
        self.message = message


class WekaApiException(Exception):
    def __init__(self, message):
        self.message = message


class WekaApi():
    def __init__(self, host, scheme='http', port=14000, path='/api/v1', timeout=5.0, tokens=None):

        self._lock = Lock()  # make it re-entrant (thread-safe)
        self._scheme = scheme
        self._host = host
        self._port = port
        self._path = path
        self._conn = None
        self._timeout = urllib3.util.Timeout(total=timeout,connect=2.0,read=timeout)
        self.headers = {}
        self._tokens = tokens
        self._in_progress = 0

        try:
            # forget scheme (https/http) at this point...   notes:  maxsize means 2 connections per host, block means don't make more than 2
            self.http_conn = urllib3.HTTPConnectionPool(host, port=port, maxsize=2, block=True, retries=1, timeout=self._timeout)
        except Exception as exc:
            raise

        log.debug(f"tokens are {self._tokens}")
        if self._tokens is not None:
            self.authorization = '{0} {1}'.format(self._tokens['token_type'], self._tokens['access_token'])
            self.headers["Authorization"] = self.authorization
        else:
            self.authorization = None

        self.headers['UTC-Offset-Seconds'] = time.altzone if time.localtime().tm_isdst else time.timezone
        self.headers['CLI'] = False
        self.headers['Client-Type'] = 'WEKA'

        try:
            self._login()
        except Exception as exc:
            log.error(f"Error creating API object: host={host}, {exc}")
            raise

        log.debug("WekaApi: connected to {}".format(self._host))

    def scheme(self):
        return self._scheme

    @staticmethod
    def format_request(message_id, method, params):
        return dict(jsonrpc='2.0',
                    method=method,
                    params=params,
                    id=message_id)

    @staticmethod
    def unique_id(alphabet='0123456789abcdefghijklmnopqrstuvwxyzABCDEFGHIJKLMNOPQRSTUVWXYZ'):
        number = uuid.uuid4().int
        result = ''
        while number != 0:
            number, i = divmod(number, len(alphabet))
            result = alphabet[i] + result
        return result

    @staticmethod
    def _parse_url(url, default_port=14000, default_path='/api/v1'):
        parsed_url = urlparse(url)
        # scheme = parsed_url.scheme if parsed_url.scheme else "https"
        scheme = parsed_url.scheme if parsed_url.scheme else "http"
        if scheme not in ['http', 'https']:
            # scheme = "https"
            scheme = "http"
        m = re.match('^(?:(?:http|https)://)?(.+?)(?::(\d+))?(/.*)?$', str(url), re.I)
        assert m
        return scheme, m.group(1), m.group(2) or default_port, m.group(3) or default_path

    # no longer used...
    def _open_connection(self):
        host_unreachable = False
        try_again = True

        if self._conn is None:  # only if we don't have a connection already
            while try_again:
                log.debug(
                    f"attempting to open connection: timeout={self._timeout}, scheme={self._scheme}, host={self._host}, port={self._port}")
                try:
                    if self._scheme == "https":
                        self._conn = httpclient.HTTPSConnection(self._host, self._port, timeout=self._timeout)
                        # log.debug( f"HTTPSConnection succeeded {self.host}" )
                    else:
                        self._conn = httpclient.HTTPConnection(self._host, self._port, timeout=self._timeout)
                except Exception as exc:
                    log.critical(f"HTTPConnection {exc}: unable to open connection to {self.host}")
                    host_unreachable = True

                if not host_unreachable:
                    try:
                        # test a command?
                        self._login()  # should we be doing this here?
                        return
                    except ssl.SSLError:
                        # https failed, try http - http would never produce an ssl error
                        log.debug("https failed")
                        self._scheme = "http"
                        try_again = True
                    except socket.timeout:
                        if self._scheme == "https":
                            # https failed, try http - http would never produce an ssl error
                            log.debug("https timed out, trying http")
                            self._scheme = "http"
                            try_again = True
                        else:
                            log.debug("http timed out")
                            host_unreachable = True
                            try_again = False
                    except socket.gaierror:  # general failure
                        log.debug("socket.gaierror")
                        host_unreachable = True
                        try_again = False
                    except ConnectionRefusedError as exc:
                        log.debug("connection refused")
                        host_unreachable = True
                        try_again = False
                    except Exception as exc:  # any other failure
                        track = traceback.format_exc()
                        log.debug(track)
                        log.critical(f"Login Failure:{exc}")
                        host_unreachable = True
                        try_again = False

            if host_unreachable:
                raise WekaApiException("unable to open connection to host " + self._host)

    # end of _open_connection()

    # reformat data returned so it's like the weka command's -J output
    @staticmethod
    def _format_response(method, response_obj):
        raw_resp = response_obj["result"]
        if method == "status":
            return (raw_resp)

        resp_list = []

        if method == "stats_show":
            for key, value_dict in raw_resp.items():
                stat_dict = {"node": key, "category": list(value_dict.keys())[0]}
                cat_dict = value_dict[stat_dict["category"]][0]
                stats = cat_dict["stats"]
                stat_dict["stat_type"] = list(stats.keys())[0]
                tmp = stats[stat_dict["stat_type"]]
                if tmp == "null":
                    stat_dict["stat_value"] = 0
                else:
                    stat_dict["stat_value"] = tmp
                stat_dict["timestamp"] = cat_dict["timestamp"]
                resp_list.append(stat_dict)
            return resp_list

        splitmethod = method.split("_")
        words = len(splitmethod)

        # does it end in "_list"?
        if method != "alerts_list":
            if splitmethod[words - 1] == "list" or method == "filesystems_get_capacity":
                for key, value_dict in raw_resp.items():
                    newkey = key.split("I")[0].lower() + "_id"
                    value_dict[newkey] = key
                    resp_list.append(value_dict)
                # older weka versions lack a "mode" key in the hosts-list
                if method == "hosts_list":
                    for value_dict in resp_list:
                        if "mode" not in value_dict:
                            if value_dict["drives_dedicated_cores"] != 0:
                                value_dict["mode"] = "backend"
                            else:
                                value_dict["mode"] = "client"
                return resp_list

        # ignore other method types for now.
        return raw_resp

    # end of _format_response()

    # log into the api  # assumes that you got an UNAUTHORIZED (401)
    def _login(self):
        login_message_id = self.unique_id()
        log.debug("logging in")

        if self.authorization is not None:  # maybe should see if _tokens != None also?
            # try to refresh the auth since we have prior authorization
            params = dict(refresh_token=self._tokens["refresh_token"])
            login_request = self.format_request(login_message_id, "user_refresh_token", params)
            log.debug("reauthorizing with host {}".format(self._host))
        else:
            # try default login info - we have no tokens.
            params = dict(username="admin", password="admin")
            login_request = self.format_request(login_message_id, "user_login", params)
            log.debug(f"default login with host {self._host} {login_request}")

        try:
            api_endpoint = f"{self._scheme}://{self._host}:{self._port}{self._path}"
            log.debug(f"trying {api_endpoint}")
            response = self.http_conn.request('POST', api_endpoint, headers=self.headers,
                                              body=json.dumps(login_request).encode('utf-8'))
        except urllib3.exceptions.MaxRetryError as exc:
            # https failed, try http - http would never produce an ssl error
            if isinstance(exc.reason, urllib3.exceptions.SSLError):
                log.debug(f"SSLError detected")
                log.debug("https failed")
                self._scheme = "http"
                return self._login()  # recurse
            elif isinstance(exc.reason, urllib3.exceptions.NewConnectionError):
                log.debug(f"ConnectionRefusedError/NewConnectionError caught)")
                #raise WekaApiException("Login failed")
                raise WekaApiException("host_unreachable")
            else:
                # timeout
                log.debug(f"MaxRetryError: {exc.reason}")
                #track = traceback.format_exc()
                #print(track)
                raise WekaApiException("Timeout")
        except Exception as exc:
            log.critical(f"{exc}")
            raise WekaApiException("Login failed")

        response_body = response.data.decode('utf-8')

        if response.status != 200:  # default login creds/refresh failed
            raise HttpException(response.status, response_body)

        response_object = json.loads(response_body)

        if "error" in response_object:
            log.critical(f"Error logging into host {self._host}: {response_object['error']['message']}")
            raise WekaApiException("Login failed")

        self._tokens = response_object["result"]
        if self._tokens != {}:
            self.authorization = '{0} {1}'.format(self._tokens['token_type'], self._tokens['access_token'])
        else:
            self.authorization = None
            self._tokens = None
            log.critical("Login failed")
            raise WekaApiException("Login failed")

        self.headers["Authorization"] = self.authorization
        log.debug("login to {} successful".format(self._host))

        # end of _login()

    # re-implemented with urllib3
    def weka_api_command(self, method, parms):

        with self._lock:
            self._in_progress += 1
            this_thread = self._in_progress
        api_exception = None
        api_endpoint = f"{self._scheme}://{self._host}:{self._port}{self._path}"
        message_id = self.unique_id()
        request = self.format_request(message_id, method, parms)
        log.debug(f"trying {api_endpoint}; this_thread={this_thread}")
        try:
            response = self.http_conn.request('POST', api_endpoint, headers=self.headers,
                                              body=json.dumps(request).encode('utf-8'))
        except urllib3.exceptions.MaxRetryError as exc:
            # https failed, try http - http would never produce an ssl error
            if isinstance(exc.reason, urllib3.exceptions.SSLError):
                log.debug(f"SSLError detected")
                log.debug("https failed")
                self._scheme = "http"
                return self.weka_api_command(method, parms)  # recurse
            elif isinstance(exc.reason, urllib3.exceptions.NewConnectionError):
                log.critical(f"NewConnectionError caught")
<<<<<<< HEAD
            #elif isinstance(exc.reason, urllib3.exceptions.ConnectionRefusedError):    # does not exist.  Where did I get that from?
            #    log.critical(f"ConnectionRefusedError caught")
            else:
                log.critical(f"MaxRetryError: {exc.reason}")
            raise
        except urllib3.exceptions.ReadTimeoutError as exc:
            log.error(f"ReadTimeout error: {exc}")
            return
        except urllib3.exceptions.ProtocolError as exc:
            log.error(f"Protocol error: {exc}")
            return
=======
                api_exception = WekaApiException("NewConnectionError")
            elif isinstance(exc.reason, urllib3.exceptions.ConnectionRefusedError):
                log.critical(f"ConnectionRefusedError caught")
                api_exception = WekaApiException("ConnectionRefused")
            else:
                log.critical(f"MaxRetryError: {exc.reason}")
                api_exception = WekaApiException("MaxRetriesError")
            with self._lock:
                self._in_progress -= 1
            #return
>>>>>>> 5cb53c5e
        except Exception as exc:
            log.debug(f"{exc}")
            track = traceback.format_exc()
            print(track)
            with self._lock:
                self._in_progress -= 1
            api_exception = WekaApiException("MiscException")
            #return

        if api_exception is not None:
            raise api_exception

        # log.debug('Response Code: {}'.format(response.status))  # ie: 200, 501, etc
        # log.debug('Response Body: {}'.format(resp_body))

        if response.status == httpclient.UNAUTHORIZED:  # not logged in?
            log.debug("need to login")
            try:
                self._login()
            except:
                with self._lock:
                    self._in_progress -= 1
                raise
            with self._lock:
                self._in_progress -= 1
            return self.weka_api_command(method, parms)  # recurse - try again

        if response.status in (httpclient.OK, httpclient.CREATED, httpclient.ACCEPTED):
            response_object = json.loads(response.data.decode('utf-8'))
            if 'error' in response_object:
                log.error("bad response from {}".format(self._host))
                with self._lock:
                    self._in_progress -= 1
                raise WekaApiIOStopped(response_object['error']['message'])
            with self._lock:
                self._in_progress -= 1
            log.debug(f"good response from {self._host}, this_thread={this_thread}, in_progress={self._in_progress}")
            return self._format_response(method, response_object)
        elif response.status == httpclient.MOVED_PERMANENTLY:
            oldhost = self._host
            self._scheme, self._host, self._port, self._path = self._parse_url(response.getheader('Location'))
            log.debug("redirection: {} moved to {}".format(oldhost, self._host))
        else:
            log.error(f"Other error on {self._host}, status={response.status}, reason={response.reason}, this_thread={this_thread}, in_progress={self._in_progress}")
            with self._lock:
                self._in_progress -= 1
            raise HttpException(response.status, response.reason)

        # should only get here if MOVED_PERMANENTLY?
        resp_dict = json.loads(response.data.decode('utf-8'))
        with self._lock:
            self._in_progress -= 1
        log.debug(f"exiting from {self._host}, in_progress={self._in_progress}**************************************")
        return self._format_response(method, resp_dict)


# returns an absolute path to a file, if it exists, or None if not
def find_token_file(token_file):
    search_path = ['.', '~/.weka', '.weka']

    log.info(f"looking for token file {token_file}")
    if token_file is None:
        return None

    test_name = os.path.expanduser(token_file)  # will expand to an absolute path (starts with /) if ~ is used
    log.debug(f"name expanded to {test_name}")

    if test_name[0] == '/':
        # either token_file was already an abssolute path, or expansuser did it's job
        if os.path.exists(test_name):
            return test_name
        else:
            # can't expand a abs path any further, and it does not exist
            return None

    # search for it in the path
    for path in search_path:
        base_path = os.path.expanduser(path)
        test_name = os.path.abspath(f"{base_path}/{token_file}")
        log.info(f"Checking for {test_name}")
        if os.path.exists(test_name):
            log.debug(f"Found '{test_name}'")
            return test_name

    log.debug(f"token file {token_file} not found")
    raise WekaApiException(f"Unable to find token file '{token_file}'")
#   end of find_token_file()

# stand-alone func
# assumes we have already checked that the file exits... see find_token_file() above
def get_tokens(token_file):

    log.debug(f"token file is {token_file}")
    if token_file is None:
        return None

    log.info(f"Using auth-token file '{token_file}'")

    try:
        with open(token_file) as fp:
            tokens = json.load(fp)
        return tokens
    except Exception as exc:
        error = True
        error_message = f"Unable to open/parse auth token file '{token_file}': {exc}"

    raise WekaApiException(error_message)

#   end of get_tokens()


# main is for testing
def main():
    logger = getLogger()
    logger.setLevel(DEBUG)
    # log.setLevel(DEBUG)
    FORMAT = "%(filename)s:%(lineno)s:%(funcName)s():%(message)s"
    # create handler to log to stderr
    console_handler = StreamHandler()
    console_handler.setFormatter(Formatter(FORMAT))
    logger.addHandler(console_handler)

    api_connection = WekaApi('172.20.0.128')

    # parms={u'category': u'ops', u'stat': u'OPS', u'interval': u'1m', u'per_node': True}
    # print( parms)
    # print( json.dumps( api_connection.weka_api_command( "status" ) , indent=4, sort_keys=True))
    # print( json.dumps( api_connection.weka_api_command( "hosts_list" ) , indent=4, sort_keys=True))
    print(json.dumps(api_connection.weka_api_command("nodes_list"), indent=4, sort_keys=True))
    # print( json.dumps( api_connection.weka_api_command( "filesystems_list" ) , indent=4, sort_keys=True))
    # print( json.dumps( api_connection.weka_api_command( "filesystems_get_capacity" ) , indent=4, sort_keys=True))

    # more examples:
    # print( json.dumps(api_connection.weka_api_command( "stats_show", category='ops', stat='OPS', interval='1m', per_node=True ), indent=4, sort_keys=True) )
    # print( api_connection.weka_api_command( "status", fred="mary" ) )   # should produce error; for checking errorhandling

    # ======================================================================


if __name__ == "__main__":
    sys.exit(main())<|MERGE_RESOLUTION|>--- conflicted
+++ resolved
@@ -337,9 +337,6 @@
                 return self.weka_api_command(method, parms)  # recurse
             elif isinstance(exc.reason, urllib3.exceptions.NewConnectionError):
                 log.critical(f"NewConnectionError caught")
-<<<<<<< HEAD
-            #elif isinstance(exc.reason, urllib3.exceptions.ConnectionRefusedError):    # does not exist.  Where did I get that from?
-            #    log.critical(f"ConnectionRefusedError caught")
             else:
                 log.critical(f"MaxRetryError: {exc.reason}")
             raise
@@ -349,18 +346,6 @@
         except urllib3.exceptions.ProtocolError as exc:
             log.error(f"Protocol error: {exc}")
             return
-=======
-                api_exception = WekaApiException("NewConnectionError")
-            elif isinstance(exc.reason, urllib3.exceptions.ConnectionRefusedError):
-                log.critical(f"ConnectionRefusedError caught")
-                api_exception = WekaApiException("ConnectionRefused")
-            else:
-                log.critical(f"MaxRetryError: {exc.reason}")
-                api_exception = WekaApiException("MaxRetriesError")
-            with self._lock:
-                self._in_progress -= 1
-            #return
->>>>>>> 5cb53c5e
         except Exception as exc:
             log.debug(f"{exc}")
             track = traceback.format_exc()
